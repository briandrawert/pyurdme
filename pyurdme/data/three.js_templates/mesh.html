<!-- For these URLs to work with IPython, you have to put the files in $HOME/.ipython/profile_*/static/custom/ -->

<<<<<<< HEAD
            <script>
                    var pyurdme_mesh_json = '###PYURDME_MESH_JSON###';
            </script>
            <script>
                
                    var scene = new THREE.Scene();
                    var camera = new THREE.PerspectiveCamera( 75, window.innerWidth / window.innerHeight, 0.1, 1000 );
                    var renderer = new THREE.WebGLRenderer();
                    renderer.setSize( window.innerWidth, window.innerHeight );
                    document.body.appendChild( renderer.domElement );
                    
                    var loader = new THREE.JSONLoader();
//                    loader.load( "testmesh.json", function(geometry){
//                                var material = new THREE.MeshLambertMaterial({color: "white", wireframe:true});
//                                //var material = new THREE.MeshLambertMaterial({color: "blue"});
//                                //var material=new THREE.MeshBasicMaterial( { vertexColors: THREE.FaceColors } );
//                                material.side = THREE.DoubleSide;
//                                mesh = new THREE.Mesh(geometry,material);
//                                mesh.rotation.x = 5
//                                
//                                scene.add(mesh);
//                                });
                    function load_geometry(geometry){
                                var material = new THREE.MeshLambertMaterial({color: "white", wireframe:true});
                                //var material = new THREE.MeshLambertMaterial({color: "blue"});
                                //var material=new THREE.MeshBasicMaterial( { vertexColors: THREE.FaceColors } );
                                material.side = THREE.DoubleSide;
                                mesh = new THREE.Mesh(geometry,material);
                                mesh.rotation.x = 5
                                
                                scene.add(mesh);
                    }
                    geo_obj = loader.parse(pyurdme_mesh_json);
                    load_geometry(geo_obj);
                    
                    //var pointLight = new THREE.PointLight(0xFFFFFF);
                    //scene.add(pointLight);
                    
                    camera.position.z = 1;
                    
                    controls = new THREE.OrbitControls( camera );
                    controls.addEventListener( 'change', render )
=======
<!--<script src="/static/custom/three.js"></script>
<script src="/static/custom/OrbitControls.js"></script>-->

<!-- For some reasons I am getting THREE undefined with the above imports. For me, the imports below works. -->
<script src="https://rawgithub.com/mrdoob/three.js/master/build/three.js"></script>
<script src="https://rawgithub.com/mrdoob/three.js/master/examples/js/controls/OrbitControls.js"></script>

<script>

    var pyurdme_mesh_json = ###PYURDME_MESH_JSON###;
    var displayareaid = "###DISPLAYAREAID###";
    
    //dom = $("#displayarea")
    var dom = document.getElementById(displayareaid);
    var scene = new THREE.Scene();
    var width = $("#"+displayareaid).width();
    var height = width;
    var camera = new THREE.PerspectiveCamera( 75, window.innerWidth / window.innerHeight, 0.1, 1000 );
    var renderer = new THREE.WebGLRenderer();
    renderer.setSize( width, height);
    //renderer.setSize( window.innerWidth, window.innerHeight );
    //document.body.appendChild( renderer.domElement );
    //dom.appendChild(renderer.domElement);
    dom.appendChild( renderer.domElement );
    
    var loader = new THREE.JSONLoader();
    function load_geometry(model){
        var material = new THREE.MeshLambertMaterial({color: "blue", wireframe:true});
        material.side = THREE.DoubleSide;
        mesh = new THREE.Mesh(model.geometry,material);
        //mesh.rotation.x = 5
        scene.add(mesh);
    }


    var model = loader.parse(pyurdme_mesh_json);
    load_geometry(model);

    camera.position.z = 1;
>>>>>>> 981e29e0
                    
    //var controls = new THREE.OrbitControls( camera );
    //controls.addEventListener( 'change', render );
    
    // add subtle blue ambient lighting
    var ambientLight = new THREE.AmbientLight(0x000044);
    scene.add(ambientLight);
    hemiLight = new THREE.HemisphereLight( 0x0000ff, 0x00ff00, 0.6 );
    scene.add(hemiLight);

    // directional lighting
    var directionalLight = new THREE.DirectionalLight(0xffffff);
    directionalLight.position.set(1, 1, 1).normalize();
    scene.add(directionalLight);


    function render() {
        requestAnimationFrame(render);
        renderer.render(scene, camera);
    }
    render();
            
</script>

<body>
<div id="###DISPLAYAREAID###" class="cell"></div>
</body>


<|MERGE_RESOLUTION|>--- conflicted
+++ resolved
@@ -1,49 +1,4 @@
 <!-- For these URLs to work with IPython, you have to put the files in $HOME/.ipython/profile_*/static/custom/ -->
-
-<<<<<<< HEAD
-            <script>
-                    var pyurdme_mesh_json = '###PYURDME_MESH_JSON###';
-            </script>
-            <script>
-                
-                    var scene = new THREE.Scene();
-                    var camera = new THREE.PerspectiveCamera( 75, window.innerWidth / window.innerHeight, 0.1, 1000 );
-                    var renderer = new THREE.WebGLRenderer();
-                    renderer.setSize( window.innerWidth, window.innerHeight );
-                    document.body.appendChild( renderer.domElement );
-                    
-                    var loader = new THREE.JSONLoader();
-//                    loader.load( "testmesh.json", function(geometry){
-//                                var material = new THREE.MeshLambertMaterial({color: "white", wireframe:true});
-//                                //var material = new THREE.MeshLambertMaterial({color: "blue"});
-//                                //var material=new THREE.MeshBasicMaterial( { vertexColors: THREE.FaceColors } );
-//                                material.side = THREE.DoubleSide;
-//                                mesh = new THREE.Mesh(geometry,material);
-//                                mesh.rotation.x = 5
-//                                
-//                                scene.add(mesh);
-//                                });
-                    function load_geometry(geometry){
-                                var material = new THREE.MeshLambertMaterial({color: "white", wireframe:true});
-                                //var material = new THREE.MeshLambertMaterial({color: "blue"});
-                                //var material=new THREE.MeshBasicMaterial( { vertexColors: THREE.FaceColors } );
-                                material.side = THREE.DoubleSide;
-                                mesh = new THREE.Mesh(geometry,material);
-                                mesh.rotation.x = 5
-                                
-                                scene.add(mesh);
-                    }
-                    geo_obj = loader.parse(pyurdme_mesh_json);
-                    load_geometry(geo_obj);
-                    
-                    //var pointLight = new THREE.PointLight(0xFFFFFF);
-                    //scene.add(pointLight);
-                    
-                    camera.position.z = 1;
-                    
-                    controls = new THREE.OrbitControls( camera );
-                    controls.addEventListener( 'change', render )
-=======
 <!--<script src="/static/custom/three.js"></script>
 <script src="/static/custom/OrbitControls.js"></script>-->
 
@@ -55,6 +10,8 @@
 
     var pyurdme_mesh_json = ###PYURDME_MESH_JSON###;
     var displayareaid = "###DISPLAYAREAID###";
+</script>
+<script>
     
     //dom = $("#displayarea")
     var dom = document.getElementById(displayareaid);
@@ -83,7 +40,6 @@
     load_geometry(model);
 
     camera.position.z = 1;
->>>>>>> 981e29e0
                     
     //var controls = new THREE.OrbitControls( camera );
     //controls.addEventListener( 'change', render );
