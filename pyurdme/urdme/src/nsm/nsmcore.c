/* nsmcore.c - Core NSM solver. Generates one trajectory of the process.  */

/* B. Drawert 2018-8-20 (Major refactor) */
/* A. Hellander 2012-06-15 (Revision) */
/* P. Bauer and S. Engblom 2012-04-10 (Revision) */
/* B. Drawert 2010-12-12 (Revision) */
/* A. Hellander 2009-11-24 (Revision) */
/* J. Cullhed 2008-06-18 */

#include <stdlib.h>
#include <stdio.h>
#include <string.h>
#include <math.h>

#include "propensities.h"
#include "nsm.h"
#include "binheap.h"
#include "report.h"
#include  "outputwriter.h"
#include "hdf5.h"
#include "hdf5_hl.h"

void print_current_state(int subvol, int*xx,const size_t Mspecies){
    int i;
    printf("Current state in voxel %i:\n",subvol);
    for(i=0;i<Mspecies;i++){
        printf("xx[%i] = %i\n",i,xx[subvol*Mspecies+i]);
    }
}




void nsm_core(const size_t *irD,const size_t *jcD,const double *prD,
              const int *u0,
              const size_t *irN,const size_t *jcN,const int *prN,
              const size_t *irG,const size_t *jcG,
              const double *tspan,const size_t tlen,
              const double *vol,const double *data,const int *sd,
              const size_t Ncells,
              const size_t Mspecies,const size_t Mreactions,
              const size_t dsize,int report_level,
              const size_t *irK,const size_t *jcK,const double *prK,
              urdme_output_writer *writer)

/* Specification of the inputs:
 
 Ncells
 Number of subvolumes.
 
 Mspecies
 Number of species.
 
 Hence Ndofs = Ncells*Mspecies.
 
 Mreactions
 Total number of reactions.
 
 dsize
 Size of data vector sent to propensities.
 
 tlen
 Number of sampling points in time.
 
 report_level
 The desired degree of feedback during simulations. 0, 1, and 2 are
 currently supported options.
 
 Diffusion matrix D. Double sparse (Ndofs X Ndofs).
 Macroscopic diffusion matrix. D(i,j) is the diffusion rate from dof #j to
 dof #i. This matrix uses the CSR-format and not CSC because fast access to
 rows is needed.
 
 Initial state vector u0. Integer (Mspecies X Ncells).
 Gives the initial copy number of the species in each subvolume.
 
 Stochiometric matrix N. Integer sparse (Mspecies X Nreactions).
 N(:,j) describes how reaction j changes the number of species.
 
 Dependency graph G. Integer sparse (Mreactions X Mspecies+Mreactions).
 G(i,Mspecies+j) is non-zero if executing reaction j means that reaction i
 needs to be re-evaluated. The first Mspecies columns of G similarily cover
 diffusion events.
 
 tspan. Double vector.
 Output times. tspan[0] is the start time and tspan[length(tspan)-1] is the
 stop time.
 
 vol. Double vector (length Ncells).
 vol[i] gives the volume of cell #i.
 
 data. Double matrix (dsize X Ncells).
 Generalized data matrix, data(:,j) gives a data vector for cell #j.
 
 sd. Integer vector (length Ncells).
 Subdomain number. sd[i] is the subdomain of cell #i. The vector sd can also
 be used to separate boundaries, line segments and points.
 
 Format of sparse matrices:
 G, N and S are sparse matrices in compressed column format (CCS). D is sparse
 but in compressed row format (CRS), or equivalently, a transposed matrix in
 CCS format.
 jcD, irD, prD (double *)
 jcN, irN, prN (int *)
 jcG, irG (int *)
 
 Propensities:
 a vector of function pointers (length Mreactions) is input by
 linking with the prototypes in propensities.h and function
 definitions in a user-specified .c-file. The type of this vector is
 PropensityFun which defines the input to a property function. See
 propensities.h for more details.
 
 Ordering of the dofs:
 Dof #i is located in cell #(i/Mspecies), and the dofs located in
 cell #j is u0(:,j). Thus, u0 is understood as a matrix of size
 Mspecies X Ncells.
 
 The output is a matrix U (Ndofs X length(tspan)).
 U(:,j) contains the state of the system at tspan(j).
 */
{
    double tt = tspan[0];
    double rdelta,rrdelta;
    double rand,rand2,cum,cum2,old;
    double *srrate,*rrate;
    double *sdrate,*Ddiag;
    double *rtimes;
    double old_rrate = 0.0,old_drate = 0.0;
    
    double totrate;
    
    int *node,*heap,*xx;
    long int total_reactions = 0;
    long int total_diffusion = 0;
    int dof,col;
    
    int subvol,event,re,spec,errcode = 0;
    size_t i,j,it = 0;
    size_t to_node,to_vol = 0;
    const size_t Ndofs = Ncells*Mspecies;
    
    
    PropensityFun *rfun;
    rfun = ALLOC_propensities();
    
    ReportFun report;
    if (report_level)
        report = &reportFun1;
    else
        report = NULL;
    
    /* Set xx to the initial state. xx will always hold the current solution. */
    xx = (int *)malloc(Ndofs*sizeof(int));
    memcpy(xx,u0,Ndofs*sizeof(int));
    
    /* Create reaction rate matrix (Mreactions X Ncells) and total rate
     vector. In rrate we store all propensities for chemical rections,
     and in srrate the sum of propensities in every subvolume. */
    rrate = (double *)malloc(Mreactions*Ncells*sizeof(double));
    srrate = (double *)malloc(Ncells*sizeof(double));
    
    
    /* Calculate the propensity for every reaction and every
     subvolume. Store the sum of the reaction intensities in each
     subvolume in srrate. */
    for (i = 0; i < Ncells; i++) {
        srrate[i] = 0.0;
        for (j = 0; j < Mreactions; j++) {
            //rrate[i*Mreactions+j] =
            //(*rfun[j])(&xx[i*Mspecies],tt,vol[i],&data[i*dsize],sd[i],i,xx,irK,jcK,prK);
            //srrate[i] += rrate[i*Mreactions+j];
            rrate[i*Mreactions+j] = (*rfun[j])(&xx[i*Mspecies],tt,vol[i],&data[i*dsize],sd[i]);
            srrate[i] += rrate[i*Mreactions+j];
        }
    }
    
    /* Total diffusion rate vector (length Mcells). It will hold
     the total diffusion rates in each subvolume. */
    sdrate = (double *)malloc(Ncells*sizeof(double));
    
    /* The diagonal value of the D-matrix is used frequently. For
     efficiency, we store the negative of D's diagonal in Ddiag. */
    Ddiag = (double *)malloc(Ndofs*sizeof(double));
    for (i = 0; i < Ndofs; i++) {
        Ddiag[i] = 0.0;
        for (j = jcD[i]; j < jcD[i+1]; j++)
        if (irD[j] == i) Ddiag[i] = -prD[j];
    }
    
    /* Calculate the total diffusion rate for each subvolume. */
    for(i = 0; i < Ncells; i++) {
        sdrate[i] = 0.0;
        for(j = 0; j < Mspecies; j++)
        sdrate[i] += Ddiag[i*Mspecies+j]*xx[i*Mspecies+j];
    }
    
    /* Create binary (min)heap. */
    rtimes = (double *)malloc(Ncells*sizeof(double));
    node = (int *)malloc(Ncells*sizeof(int));
    heap = (int *)malloc(Ncells*sizeof(int));
    
    /* Calculate times to next event (reaction or diffusion)
     in each subvolume and initialize heap. */
    for (i = 0; i < Ncells; i++) {
        rtimes[i] = -log(1.0-drand48())/(srrate[i]+sdrate[i])+tspan[0];
        heap[i] = node[i] = i;
    }
    initialize_heap(rtimes,node,heap,Ncells);
    
    
    /* Main loop. */
    for (;;) {
        
        /* Get the subvolume in which the next event occurred.
         This subvolume is on top of the heap. */
        //told = tt;
        tt   = rtimes[0];
        subvol = node[0];
        
        /* Store solution if the global time counter tt has passed the
         next time is tspan. */
        
        if (tt >= tspan[it] || isinf(tt)) {
            
            for (; it < tlen && (tt >= tspan[it] || isinf(tt)); it++) {
                
                if (report){
                    report(tspan[it],tspan[0],tspan[tlen-1],total_diffusion,total_reactions,0,report_level);
                }
                
                write_state(writer,xx);
                
            }
            
            /* If the simulation has reached the final time, flush the buffer and exit. */
            if (it >= tlen){
                flush_buffer(writer);
                break;
            }
            
        }
        
        /* First check if it is a reaction or a diffusion event. */
        totrate = srrate[subvol]+sdrate[subvol];
<<<<<<< HEAD
        double rand = drand48();
        double rand1 = drand48();
=======
        double r1;
        rand = r1 =  drand48();
>>>>>>> 8ae822a7
        
        
        if (rand1 <= srrate[subvol]/totrate) { // use normalized floating point comparision
            /* Reaction event. */
            event = 0;
            
            /* a) Determine the reaction re that did occur (direct SSA). */
            //rand *= totrate;
            double rand_rval = rand * srrate[subvol];
            for (re = 0, cum = rrate[subvol*Mreactions]; re < Mreactions && rand_rval > cum; re++, cum += rrate[subvol*Mreactions+re])
            ;
            if(re >= Mreactions){
                if(cum != srrate[subvol]){
                    printf("Reaction propensity mismatch in voxel %i. re=%i, rrate[subvol]=%e cum=%e rand_rval=%e\n",subvol,re,rrate[subvol],cum,rand_rval);
                    rdelta = 0.0;
                    for (j=0;j<Mreactions; j++) {
                        rdelta += (rrate[subvol*Mreactions+j] = (*rfun[j])(&xx[subvol*Mspecies],tt,vol[subvol],&data[subvol*dsize],sd[subvol]));
                    }
                    srrate[subvol] = rdelta;
                }
                if(srrate[subvol] == 0.0){ continue; }


                double rand_rval2 = rand * srrate[subvol]; // sum of propensitiess is not propensity sum, re-roll

                for (re = 0, cum = rrate[subvol*Mreactions]; re < Mreactions && rand_rval2 > cum; re++, cum += rrate[subvol*Mreactions+re])
                ;
                if(re >= Mreactions){ // failed twice, problems!
                    printf("Propensity sum overflow, rand=%e rand_rval=%e rand_rval2=%e srrate[%i]=%e cum=%e\n",rand,rand_rval,rand_rval2,subvol,srrate[subvol],cum);
                    exit(1);
                }
            }
            /*
            int re_decrimented = 0;
            if (re >= Mreactions){
                // try again, 'cum' is a more accurate estimate of total propensity
                rand = r1 * cum;
                for (re = 0, cum = rrate[subvol*Mreactions]; re < Mreactions && rand > cum; re++, cum += rrate[subvol*Mreactions+re])
                ;
                if( re >= Mreactions){
                    re_decrimented++;
                    re--;
<<<<<<< HEAD
                    if(re < 0){
                        printf("ERROR: while selecting the reaction, the random value %e was greater than the reaction total %e.  Decrimented the reaction index %i times, but number of reactions is %i\n",rand,cum,re_decrimented, Mreactions);
                        exit(1);
=======
                    while(rrate[subvol*Mreactions+re] == 0.0){
                        re_decrimented++;
                        re--;
                        if(re < 0){
                            printf("ERROR: while selecting the reaction, the random value %e was greater than the reaction total %e.  Decrimented the reaction index %i times, but number of reactions is %zu\n",rand,cum,re_decrimented, Mreactions);
                            print_current_state(subvol,xx,Mspecies);
                            exit(1);
                        }
>>>>>>> 8ae822a7
                    }
                }
                //printf("Propensity sum overflow, reaction found by decrimenting %i times\n",re_decrimented);
            }
            */
            
            /* b) Update the state of the subvolume subvol and sdrate[subvol]. */
            for (i = jcN[re]; i < jcN[re+1]; i++) {
                int prev_val = xx[subvol*Mspecies+irN[i]];
                xx[subvol*Mspecies+irN[i]] += prN[i];
                if (xx[subvol*Mspecies+irN[i]] < 0){
                    errcode = 1;
<<<<<<< HEAD
                    printf("Netative state detected after reaction %i, subvol %i, species %zu at time %e (was %i now %i)\n",re,subvol,irN[i],tt,prev_val,xx[subvol*Mspecies+irN[i]]);
                    //printf("re decrimented=%i \n",re_decrimented);
                    printf("rand = %e \n",rand);
                    printf("cum = %e \n",cum);
                    printf("re = %i\n", re);
                    printf("subvol = %i\n",subvol);
                    printf("rrate[%i] = %e \n",subvol*Mreactions+re,rrate[subvol*Mreactions+re]);
                    printf("srrate[%i] = %e \n",subvol,srrate[subvol]);
                    printf("sdrate[%i] = %e \n",subvol,sdrate[subvol]);
=======
                    printf("Negative state detected after reaction %i, subvol %i, species %zu at time %e (was %i now %i)\n",re,subvol,irN[i],tt,prev_val,xx[subvol*Mspecies+irN[i]]);
                    printf("total_reactions = %li\n",total_reactions);
                    printf("total_diffusion = %li\n",total_diffusion);
                    printf("re decrimented=%i \n",re_decrimented);
                    printf("rand = %e \n",rand);
                    printf("cum = %e \n",cum);
                    printf("rrate[%lu] = %e \n",subvol*Mreactions+re,rrate[subvol*Mreactions+re]);
                    printf("srrate[%i] = %e\n",subvol, srrate[subvol]);
                    printf("sdrate[%i] = %e\n",subvol, sdrate[subvol]);
>>>>>>> 8ae822a7
                    printf("totrate = %e \n",totrate);
                    printf("Mreactions = %i\n",Mreactions);
                    printf("total_reactions = %i\n",total_reactions);
                    printf("total_diffusion = %i\n",total_diffusion);
                    int jj;
                    for(jj=0;jj<Mspecies;jj++){
                        printf("xx[%i] = %i\n",jj,xx[subvol*Mspecies+jj]);
                    }
                    double jj_cumsum=0.0;
                    for(jj=0;jj<Mreactions;jj++){
                        jj_cumsum += rrate[subvol*Mreactions+jj];
<<<<<<< HEAD
                        printf("rxn%i rrate[%i]=%e cumsum=%e\n",jj,subvol*Mreactions+jj,rrate[subvol*Mreactions+jj],jj_cumsum);
                        printf("\trxn%i_propensity = %e\n",(*rfun[jj])(&xx[subvol*Mspecies],tt,vol[subvol],&data[subvol*dsize],sd[subvol]));
                    }
                    for (i = jcG[Mspecies+re]; i < jcG[Mspecies+re+1]; i++) {
                        printf("G[%i,%i]\n",Mspecies+re, irG[i]);
                    }
                    for (i = jcN[re]; i < jcN[re+1]; i++) {
                        printf("N[%i,%i]=%i\n",re,irN[i],prN[i]);
=======
                        printf("rxn%i rrate[%lu]=%e cumsum=%e\n",jj,subvol*Mreactions+jj,rrate[subvol*Mreactions+jj],jj_cumsum);
>>>>>>> 8ae822a7
                    }
                    print_current_state(subvol,xx,Mspecies);
                    exit(1);
                }
                sdrate[subvol] += Ddiag[subvol*Mspecies+irN[i]]*prN[i];
            }
            
            /* c) Recalculate srrate[subvol] using dependency graph. */
            for (i = jcG[Mspecies+re], rdelta = 0.0; i < jcG[Mspecies+re+1]; i++) {
                old = rrate[subvol*Mreactions+irG[i]];
                j = irG[i];
                //rdelta +=
                //(rrate[subvol*Mreactions+j] =
                // (*rfun[j])(&xx[subvol*Mspecies],tt,vol[subvol],&data[subvol*dsize],sd[subvol],subvol,xx,irK,jcK,prK)
                // )-old;
                rdelta +=
                (rrate[subvol*Mreactions+j] =
                 (*rfun[j])(&xx[subvol*Mspecies],tt,vol[subvol],&data[subvol*dsize],sd[subvol])
                 )-old;
            }
            srrate[subvol] += rdelta;
            
            total_reactions++; /* counter */
        }
        else {
            /* Diffusion event. */
            event = 1;
            
            /* a) Determine which species... */
            rand *= sdrate[subvol];
            
            for (spec = 0, dof = subvol*Mspecies, cum = Ddiag[dof]*xx[dof];
                 spec < Mspecies && rand > cum;
                 spec++, cum += Ddiag[dof+spec]*xx[dof+spec]);
            if(spec >= Mspecies){
                //printf("Diffusion species overflow\n");
                // try again, 'cum' is a better estimate of the propensity sum
                rand = cum * r1;
                for (spec = 0, dof = subvol*Mspecies, cum = Ddiag[dof]*xx[dof];
                     spec < Mspecies && rand > cum;
                     spec++, cum += Ddiag[dof+spec]*xx[dof+spec]);
                if(spec >= Mspecies){
                    spec--;
                    while(xx[dof+spec] <= 0){
                        spec--;
                        if(spec <=0){
                            printf("Error: diffusion event in voxel %i was selected, but no molecues to move\n",subvol);
                            print_current_state(subvol,xx,Mspecies);
                            exit(1);
                        }
                    }
                }
            }
            
            
            /* b) and then the direction of diffusion. */
            col = dof+spec;
            double r2 = drand48();
            rand2 = r2*Ddiag[col];
            
            /* Search for diffusion direction. */
            for (i = jcD[col], cum2 = 0.0; i < jcD[col+1]; i++)
                if (irD[i] != col && (cum2 += prD[i]) > rand2)
                    break;
            
            /* paranoia fix: */
            // This paranoia fix creates errors if the final rate has a zero propensity.  It can cause negative populations.
            if (i >= jcD[col+1]){
                //printf("Diffusion direction overflow\n");
                // try again, 'cum2' is a better estimate of propensity sum
                rand2 = r2*cum2;
                for (i = jcD[col], cum2 = 0.0; i < jcD[col+1]; i++)
                    if (irD[i] != col && (cum2 += prD[i]) > rand2)
                        break;
                if (i >= jcD[col+1]){
                    i--;
                }
            }
            
            to_node = irD[i];
            to_vol = to_node/Mspecies;
            
            /* c) Execute the diffusion event (check for negative elements). */
            xx[subvol*Mspecies+spec]--;
            if (xx[subvol*Mspecies+spec] < 0){
                    errcode = 1;
                    printf("Negative state detected after diffusion, voxel %i -> %zu, species %i at time %e\n",subvol,to_node,spec,tt);
                    printf("total_reactions = %li\n",total_reactions);
                    printf("total_diffusion = %li\n",total_diffusion);
                    printf("rand = %e\n",rand);
                    printf("cum  = %e\n",cum);
                    printf("rand2 = %e\n",rand);
                    printf("cum2 = %e\n",cum2);
                    printf("dof = %i\n",dof);
                    printf("col = %i\n",col);
                    printf("i = %zu jcD[col]=%zu jcD[col+1]=%zu\n",i,jcD[col],jcD[col+1]);
                    print_current_state(subvol,xx,Mspecies);
                    exit(1);
            }
            xx[to_node]++;
            
            /* Save reaction and diffusion rates. */
            old_rrate = srrate[to_vol];
            old_drate = sdrate[to_vol];
            
            /* Recalculate the reaction rates using dependency graph G. */
            if (Mreactions > 0){
                for (i = jcG[spec], rdelta = 0.0, rrdelta = 0.0; i < jcG[spec+1]; i++) {
                    
                    j = irG[i];
                    old = rrate[subvol*Mreactions+j];
                    
                    //rdelta +=
                    //  (rrate[subvol*Mreactions+j] =
                    //    (*rfun[j])(&xx[subvol*Mspecies],tt,vol[subvol],&data[subvol*dsize],sd[subvol],subvol,xx,irK,jcK,prK)
                    //  )-old;
                    rdelta +=
                      (rrate[subvol*Mreactions+j] =
                        (*rfun[j])(&xx[subvol*Mspecies],tt,vol[subvol],&data[subvol*dsize],sd[subvol])
                      )-old;
                    old = rrate[to_vol*Mreactions+j];
                    
                    //rrdelta += 
					//  (rrate[to_vol*Mreactions+j] = 
                    //    (*rfun[j])(&xx[to_vol*Mspecies],tt,vol[to_vol],&data[to_vol*dsize],sd[to_vol],to_vol,xx,irK,jcK,prK)
                    //  )-old;
                    rrdelta += 
					  (rrate[to_vol*Mreactions+j] = 
                        (*rfun[j])(&xx[to_vol*Mspecies],tt,vol[to_vol],&data[to_vol*dsize],sd[to_vol])
                      )-old;
                }
                
                srrate[subvol] += rdelta;
                srrate[to_vol] += rrdelta;
            }
            
            /* Adjust diffusion rates. */
            sdrate[subvol] -= Ddiag[subvol*Mspecies+spec];
            sdrate[to_vol] += Ddiag[to_vol*Mspecies+spec];
            
            total_diffusion++; /* counter */
            
        }
        
        /* Compute time to new event for this subvolume. */
        totrate = srrate[subvol]+sdrate[subvol];  
        if (totrate > 0.0)
        rtimes[0] = -log(1.0-drand48())/totrate+tt;
        else
        rtimes[0] = INFINITY;
        
        /* Update the heap. */
        update(0,rtimes,node,heap,Ncells);
        
        /* If it was a diffusion event, also update the other affected
         node. */
        if (event) {
            totrate = srrate[to_vol]+sdrate[to_vol];      
            if (totrate > 0.0) {
                if (!isinf(rtimes[heap[to_vol]]))
                rtimes[heap[to_vol]] = 
                (old_rrate+old_drate)/totrate*(rtimes[heap[to_vol]]-tt)+tt;
                else
                /* generate a new waiting time */
                rtimes[heap[to_vol]] = -log(1.0-drand48())/totrate+tt;
            } 
            else
            rtimes[heap[to_vol]] = INFINITY;
            
            update(heap[to_vol],rtimes,node,heap,Ncells);
        } 
        
        /* Check for error codes. */
        if (errcode) {
            /* Report the error that occurred. */
            if (report)
                report(tt,tspan[0],tspan[tlen-1],total_diffusion,total_reactions,errcode,report_level);
            /* Cannot continue. Clear this solution and exit. */
            printf("Exiting due to errcode %i\n",errcode);
            print_current_state(subvol, xx,Mspecies);
            exit(1);
        }
    }
    
    
    FREE_propensities(rfun);
    free(heap);
    free(node);
    free(rtimes);
    free(Ddiag);
    free(sdrate);
    free(srrate);
    free(rrate);
    free(xx); 
    
}<|MERGE_RESOLUTION|>--- conflicted
+++ resolved
@@ -243,13 +243,8 @@
         
         /* First check if it is a reaction or a diffusion event. */
         totrate = srrate[subvol]+sdrate[subvol];
-<<<<<<< HEAD
         double rand = drand48();
         double rand1 = drand48();
-=======
-        double r1;
-        rand = r1 =  drand48();
->>>>>>> 8ae822a7
         
         
         if (rand1 <= srrate[subvol]/totrate) { // use normalized floating point comparision
@@ -263,7 +258,7 @@
             ;
             if(re >= Mreactions){
                 if(cum != srrate[subvol]){
-                    printf("Reaction propensity mismatch in voxel %i. re=%i, rrate[subvol]=%e cum=%e rand_rval=%e\n",subvol,re,rrate[subvol],cum,rand_rval);
+                    printf("Reaction propensity mismatch in voxel %i. re=%i, srrate[subvol]=%e cum=%e rand_rval=%e\n",subvol,re,srrate[subvol],cum,rand_rval);
                     rdelta = 0.0;
                     for (j=0;j<Mreactions; j++) {
                         rdelta += (rrate[subvol*Mreactions+j] = (*rfun[j])(&xx[subvol*Mspecies],tt,vol[subvol],&data[subvol*dsize],sd[subvol]));
@@ -282,35 +277,6 @@
                     exit(1);
                 }
             }
-            /*
-            int re_decrimented = 0;
-            if (re >= Mreactions){
-                // try again, 'cum' is a more accurate estimate of total propensity
-                rand = r1 * cum;
-                for (re = 0, cum = rrate[subvol*Mreactions]; re < Mreactions && rand > cum; re++, cum += rrate[subvol*Mreactions+re])
-                ;
-                if( re >= Mreactions){
-                    re_decrimented++;
-                    re--;
-<<<<<<< HEAD
-                    if(re < 0){
-                        printf("ERROR: while selecting the reaction, the random value %e was greater than the reaction total %e.  Decrimented the reaction index %i times, but number of reactions is %i\n",rand,cum,re_decrimented, Mreactions);
-                        exit(1);
-=======
-                    while(rrate[subvol*Mreactions+re] == 0.0){
-                        re_decrimented++;
-                        re--;
-                        if(re < 0){
-                            printf("ERROR: while selecting the reaction, the random value %e was greater than the reaction total %e.  Decrimented the reaction index %i times, but number of reactions is %zu\n",rand,cum,re_decrimented, Mreactions);
-                            print_current_state(subvol,xx,Mspecies);
-                            exit(1);
-                        }
->>>>>>> 8ae822a7
-                    }
-                }
-                //printf("Propensity sum overflow, reaction found by decrimenting %i times\n",re_decrimented);
-            }
-            */
             
             /* b) Update the state of the subvolume subvol and sdrate[subvol]. */
             for (i = jcN[re]; i < jcN[re+1]; i++) {
@@ -318,7 +284,6 @@
                 xx[subvol*Mspecies+irN[i]] += prN[i];
                 if (xx[subvol*Mspecies+irN[i]] < 0){
                     errcode = 1;
-<<<<<<< HEAD
                     printf("Netative state detected after reaction %i, subvol %i, species %zu at time %e (was %i now %i)\n",re,subvol,irN[i],tt,prev_val,xx[subvol*Mspecies+irN[i]]);
                     //printf("re decrimented=%i \n",re_decrimented);
                     printf("rand = %e \n",rand);
@@ -328,17 +293,6 @@
                     printf("rrate[%i] = %e \n",subvol*Mreactions+re,rrate[subvol*Mreactions+re]);
                     printf("srrate[%i] = %e \n",subvol,srrate[subvol]);
                     printf("sdrate[%i] = %e \n",subvol,sdrate[subvol]);
-=======
-                    printf("Negative state detected after reaction %i, subvol %i, species %zu at time %e (was %i now %i)\n",re,subvol,irN[i],tt,prev_val,xx[subvol*Mspecies+irN[i]]);
-                    printf("total_reactions = %li\n",total_reactions);
-                    printf("total_diffusion = %li\n",total_diffusion);
-                    printf("re decrimented=%i \n",re_decrimented);
-                    printf("rand = %e \n",rand);
-                    printf("cum = %e \n",cum);
-                    printf("rrate[%lu] = %e \n",subvol*Mreactions+re,rrate[subvol*Mreactions+re]);
-                    printf("srrate[%i] = %e\n",subvol, srrate[subvol]);
-                    printf("sdrate[%i] = %e\n",subvol, sdrate[subvol]);
->>>>>>> 8ae822a7
                     printf("totrate = %e \n",totrate);
                     printf("Mreactions = %i\n",Mreactions);
                     printf("total_reactions = %i\n",total_reactions);
@@ -350,7 +304,6 @@
                     double jj_cumsum=0.0;
                     for(jj=0;jj<Mreactions;jj++){
                         jj_cumsum += rrate[subvol*Mreactions+jj];
-<<<<<<< HEAD
                         printf("rxn%i rrate[%i]=%e cumsum=%e\n",jj,subvol*Mreactions+jj,rrate[subvol*Mreactions+jj],jj_cumsum);
                         printf("\trxn%i_propensity = %e\n",(*rfun[jj])(&xx[subvol*Mspecies],tt,vol[subvol],&data[subvol*dsize],sd[subvol]));
                     }
@@ -359,9 +312,6 @@
                     }
                     for (i = jcN[re]; i < jcN[re+1]; i++) {
                         printf("N[%i,%i]=%i\n",re,irN[i],prN[i]);
-=======
-                        printf("rxn%i rrate[%lu]=%e cumsum=%e\n",jj,subvol*Mreactions+jj,rrate[subvol*Mreactions+jj],jj_cumsum);
->>>>>>> 8ae822a7
                     }
                     print_current_state(subvol,xx,Mspecies);
                     exit(1);
@@ -391,17 +341,17 @@
             event = 1;
             
             /* a) Determine which species... */
-            rand *= sdrate[subvol];
+            double diff_rand = rand * sdrate[subvol];
             
             for (spec = 0, dof = subvol*Mspecies, cum = Ddiag[dof]*xx[dof];
-                 spec < Mspecies && rand > cum;
+                 spec < Mspecies && diff_rand > cum;
                  spec++, cum += Ddiag[dof+spec]*xx[dof+spec]);
             if(spec >= Mspecies){
                 //printf("Diffusion species overflow\n");
                 // try again, 'cum' is a better estimate of the propensity sum
-                rand = cum * r1;
+                diff_rand = cum *rand;
                 for (spec = 0, dof = subvol*Mspecies, cum = Ddiag[dof]*xx[dof];
-                     spec < Mspecies && rand > cum;
+                     spec < Mspecies && diff_rand > cum;
                      spec++, cum += Ddiag[dof+spec]*xx[dof+spec]);
                 if(spec >= Mspecies){
                     spec--;
