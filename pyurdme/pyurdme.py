--- conflicted
+++ resolved
@@ -1622,29 +1622,17 @@
 
         #self._initialize_sol()
         subprocess.call(["mkdir", "-p", folder_name])
-        fd = dolfin.File(folder_name+"/trajectory.pvd")
+        fd = dolfin.File(os.path.join(folder_name, "trajectory.pvd").encode('ascii', 'ignore'))
         func = dolfin.Function(self.model.mesh.get_function_space())
         func_vector = func.vector()
-<<<<<<< HEAD
-        fd = dolfin.File(os.path.join(folder_name, "trajectory.pvd").encode('ascii', 'ignore'))
-        numvox = self.model.mesh.get_num_dof_voxels()
-
-        for i, time in enumerate(self.tspan):
-            solvector = (self.sol[species][time]).vector()
-            for dof in range(numvox):
-                func_vector[dof][:] = solvector[dof][:]
-=======
         vertex_to_dof_map = self.get_v2d()
         NA = 6.022e23/1000
 
         for i, time in enumerate(self.tspan):
             solvector = self.get_species(species,i,concentration=True)
-            # print numpy.max(solvector)
-            #exit(0)
             for j, val in enumerate(solvector):
                 # We need this scaling because Dolfin drops small values.
                 func_vector[vertex_to_dof_map[j]] = val*NA
->>>>>>> e2a9da4d
             fd << func
 
     def export_to_xyx(self, filename, species=None, file_format="VMD"):
