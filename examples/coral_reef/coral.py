#!/usr/bin/env python
import pyurdme
from pyurdme.nsmsolver import NSMSolver
import numpy

from dolfin import *
import dolfin

class unitSquareMeshPeriodicBoundary(dolfin.SubDomain):
    """ Sub domain for Periodic boundary condition """
    def __init__(self, Lx=1.0, Ly=1.0):
        dolfin.SubDomain.__init__(self)
        self.Lx = Lx
        self.Ly = Ly

    def inside(self, x, on_boundary):
        """ Left boundary is "target domain" G """
        # return True if on left or bottom boundary AND NOT on one of the two corners (0, 1) and (1, 0)
        return bool((dolfin.near(x[0], 0) or dolfin.near(x[1], 0)) and
                (not ((dolfin.near(x[0], 0) and dolfin.near(x[1], 1)) or
                        (dolfin.near(x[0], 1) and dolfin.near(x[1], 0)))) and on_boundary)

    def map(self, x, y):
        ''' # Map right boundary G (x) to left boundary H (y) '''

        if dolfin.near(x[0], self.Lx) and dolfin.near(x[1], self.Ly):
            y[0] = x[0] - self.Lx
            y[1] = x[1] - self.Ly
        elif dolfin.near(x[0], self.Lx):
            y[0] = x[0] - self.Lx
            y[1] = x[1]
        else:   # near(x[1], 1)
            y[0] = x[0]
            y[1] = x[1] - self.Ly


class CoralReef(pyurdme.URDMEModel):
    """ Model of a coral reef, published in Sandin & McNamara (2012) """

    def __init__(self, name="coral_reef"):
        pyurdme.URDMEModel.__init__(self, name)

        Coral = pyurdme.Species(name="Coral",diffusion_constant=1.0,dimension=2)
        #Coral = pyurdme.Species(name="Coral",diffusion_constant=0.0,dimension=2)
        self.addSpecies([Coral])

        P_cr  = pyurdme.Parameter(name="P_cr", expression=0.01)
        G_c   = pyurdme.Parameter(name="G_c", expression=0.01)
        P_cd  = pyurdme.Parameter(name="P_cd", expression=0.15)
        C_th  = pyurdme.Parameter(name="C_th", expression=900)
        C_max = pyurdme.Parameter(name="C_max", expression=7000)
        

        # A unit square
        # each grid point is 10cm x 10cm, domain is 5m x 5m
        self.mesh = pyurdme.Mesh.SquareMesh(L=500, nx=50, ny=50)
        self.mesh.addPeriodicBoundaryCondition(unitSquareMeshPeriodicBoundary())

        # Place the A molecules in the voxel nearest the center of the square
<<<<<<< HEAD
        self.placeNear({Coral:1000}, point=[500,0])
=======
        self.placeNear({Coral:1000}, point=[0,0])
>>>>>>> 657a5350

        self.timespan(numpy.linspace(0,500,500))

if __name__ == "__main__":
    reef = CoralReef()
    sol = NSMSolver(reef)
    result = sol.run()
<<<<<<< HEAD
    result.toVTK("Coral","testoutput")
=======
    result.toVTK(species='Coral',folder_name="output_coral")
>>>>>>> 657a5350
<|MERGE_RESOLUTION|>--- conflicted
+++ resolved
@@ -57,11 +57,8 @@
         self.mesh.addPeriodicBoundaryCondition(unitSquareMeshPeriodicBoundary())
 
         # Place the A molecules in the voxel nearest the center of the square
-<<<<<<< HEAD
-        self.placeNear({Coral:1000}, point=[500,0])
-=======
+
         self.placeNear({Coral:1000}, point=[0,0])
->>>>>>> 657a5350
 
         self.timespan(numpy.linspace(0,500,500))
 
@@ -69,8 +66,4 @@
     reef = CoralReef()
     sol = NSMSolver(reef)
     result = sol.run()
-<<<<<<< HEAD
-    result.toVTK("Coral","testoutput")
-=======
-    result.toVTK(species='Coral',folder_name="output_coral")
->>>>>>> 657a5350
+    result.toVTK(species='Coral',folder_name="output_coral")