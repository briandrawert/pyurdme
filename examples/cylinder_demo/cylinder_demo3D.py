--- conflicted
+++ resolved
@@ -26,7 +26,7 @@
         pyurdme.URDMEModel.__init__(self, model_name)
 
         # System constants
-        D_const = 0.01
+        D_const = 0.1
         k_react = pyurdme.Parameter(name="k_react", expression=1)
         k_creat = pyurdme.Parameter(name="k_creat", expression=200)
         self.addParameter([k_react, k_creat])
@@ -65,25 +65,12 @@
     # This line here dumps the state of A at all timepoints to Paraview comaptible output (VTK). The trajectory
     # is written to a folder "Aout", where each snapshot is stored in a separate file. To open the "movie",
     # just open Aout/trajectory.pvd, then you can animate etc.
-<<<<<<< HEAD
-    pyurdme.dumps(model,species='A',foldername="Aout")
-=======
     result.dumps(species='A',foldername="Aout")
     result.dumps(species='B',foldername="Bout")
->>>>>>> 392d109aa45fc8887851b713134ef215a07a90fe
 
     #print result
 
     # Plot of the time-average spatial concentration.
-<<<<<<< HEAD
-    #x_vals = model.mesh.coordinates()[:, 0]
-    #l = x_vals.shape[0]
-    #A_vals = numpy.sum(result['U'], axis=1)[0:2*l-1:2]
-    #B_vals = numpy.sum(result['U'], axis=1)[1:2*l:2]
-    #plt.plot(x_vals,A_vals,'.r',x_vals,B_vals,'.b')
-    #plt.legend(['A', 'B'])
-#plt.show()
-=======
     x_vals = model.mesh.coordinates()[:, 0]
     l = x_vals.shape[0]
     A_vals = numpy.sum(result['U'], axis=1)[0:2*l-1:2]
@@ -92,6 +79,5 @@
     plt.plot(x_vals,A_vals/model.vol,'.r',x_vals,B_vals/model.vol,'.b')
     plt.legend(['A', 'B'])
     plt.show()
->>>>>>> 82c0fd6d
 
 
